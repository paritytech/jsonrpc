use Rpc;

use std::{fmt, mem, str};
use std::sync::Arc;

use hyper::{self, mime, server, Method};
use hyper::header::{self, Headers};
use unicase::Ascii;

use jsonrpc::{self as core, FutureResult, Metadata, Middleware, middleware};
use jsonrpc::futures::{Future, Poll, Async, Stream, future};
use jsonrpc::serde_json;
use response::Response;
use server_utils::cors;
use server_utils::cors::AllowHeaders;

use {utils, RequestMiddleware, RequestMiddlewareAction, CorsDomains, AllowedHosts, RestApi};

/// jsonrpc http request handler.
pub struct ServerHandler<M: Metadata = (), S: Middleware<M> = middleware::Noop> {
	jsonrpc_handler: Rpc<M, S>,
	allowed_hosts: AllowedHosts,
	cors_domains: CorsDomains,
	cors_max_age: Option<u32>,
	allowed_headers: cors::AccessControlAllowHeadersUnicase,
	middleware: Arc<RequestMiddleware>,
	rest_api: RestApi,
	health_api: Option<(String, String)>,
	max_request_body_size: usize,
}

impl<M: Metadata, S: Middleware<M>> ServerHandler<M, S> {
	/// Create new request handler.
	pub fn new(
		jsonrpc_handler: Rpc<M, S>,
		cors_domains: CorsDomains,
		cors_max_age: Option<u32>,
		allowed_headers: cors::AccessControlAllowHeadersUnicase,
		allowed_hosts: AllowedHosts,
		middleware: Arc<RequestMiddleware>,
		rest_api: RestApi,
		health_api: Option<(String, String)>,
		max_request_body_size: usize,
	) -> Self {
		ServerHandler {
			jsonrpc_handler,
			allowed_hosts,
			cors_domains,
			cors_max_age,
			allowed_headers,
			middleware,
			rest_api,
			health_api,
			max_request_body_size,
		}
	}
}

impl<M: Metadata, S: Middleware<M>> server::Service for ServerHandler<M, S> {
	type Request = server::Request;
	type Response = server::Response;
	type Error = hyper::Error;
	type Future = Handler<M, S>;

	fn call(&self, request: Self::Request) -> Self::Future {
		let is_host_allowed = utils::is_host_allowed(&request, &self.allowed_hosts);
		let action = self.middleware.on_request(request);

		let (should_validate_hosts, should_continue_on_invalid_cors, response) = match action {
			RequestMiddlewareAction::Proceed { should_continue_on_invalid_cors, request }=> (
				true, should_continue_on_invalid_cors, Err(request)
			),
			RequestMiddlewareAction::Respond { should_validate_hosts, response } => (
				should_validate_hosts, false, Ok(response)
			),
		};

		// Validate host
		if should_validate_hosts && !is_host_allowed {
			return Handler::Error(Some(Response::host_not_allowed()));
		}

		// Replace response with the one returned by middleware.
		match response {
			Ok(response) => Handler::Middleware(response),
			Err(request) => {
				Handler::Rpc(RpcHandler {
					jsonrpc_handler: self.jsonrpc_handler.clone(),
					state: RpcHandlerState::ReadingHeaders {
						request: request,
						cors_domains: self.cors_domains.clone(),
						continue_on_invalid_cors: should_continue_on_invalid_cors,
					},
					is_options: false,
					cors_allow_origin: cors::AllowOrigin::NotRequired,
					rest_api: self.rest_api,
					health_api: self.health_api.clone(),
					cors_max_age: self.cors_max_age,
					allowed_headers: self.allowed_headers.clone(),
					cors_allow_headers: cors::AllowHeaders::NotRequired,
					max_request_body_size: self.max_request_body_size,
				})
			}
		}
	}
}

pub enum Handler<M: Metadata, S: Middleware<M>> {
	Rpc(RpcHandler<M, S>),
	Error(Option<Response>),
	Middleware(Box<Future<Item=server::Response, Error=hyper::Error> + Send>),
}

impl<M: Metadata, S: Middleware<M>> Future for Handler<M, S> {
	type Item = server::Response;
	type Error = hyper::Error;

	fn poll(&mut self) -> Poll<Self::Item, Self::Error> {
		match *self {
			Handler::Rpc(ref mut handler) => handler.poll(),
			Handler::Middleware(ref mut middleware) => middleware.poll(),
			Handler::Error(ref mut response) => Ok(Async::Ready(
				response.take().expect("Response always Some initialy. Returning `Ready` so will never be polled again; qed").into()
			)),
		}
	}
}

enum RpcPollState<M, F, G> where
	F: Future<Item = Option<core::Response>, Error = ()>,
	G: Future<Item = Option<core::Output>, Error = ()>,
{
	Ready(RpcHandlerState<M, F, G>),
	NotReady(RpcHandlerState<M, F, G>),
}

impl<M, F, G> RpcPollState<M, F, G> where
	F: Future<Item = Option<core::Response>, Error = ()>,
	G: Future<Item = Option<core::Output>, Error = ()>,
{
	fn decompose(self) -> (RpcHandlerState<M, F, G>, bool) {
		use self::RpcPollState::*;
		match self {
			Ready(handler) => (handler, true),
			NotReady(handler) => (handler, false),
		}
	}
}

<<<<<<< HEAD
type FutureResponse<F, G> = future::Map<
	future::Either<future::FutureResult<Option<core::Response>, ()>, core::FutureRpcResult<F, G>>,
=======
type FutureResponse<F> = future::Map<
	future::Either<future::FutureResult<Option<core::Response>, ()>, core::FutureRpcResult<F>>,
>>>>>>> 53f814e9
	fn(Option<core::Response>) -> Response,
>;

enum RpcHandlerState<M, F, G> where
	F: Future<Item = Option<core::Response>, Error = ()>,
	G: Future<Item = Option<core::Output>, Error = ()>,
{
	ReadingHeaders {
		request: server::Request,
		cors_domains: CorsDomains,
		continue_on_invalid_cors: bool,
	},
	ReadingBody {
		body: hyper::Body,
		uri: Option<hyper::Uri>,
		request: Vec<u8>,
		metadata: M,
	},
	ProcessRest {
		uri: hyper::Uri,
		metadata: M,
	},
	ProcessHealth {
		method: String,
		metadata: M,
	},
	Writing(Response),
	Waiting(FutureResult<F, G>),
	WaitingForResponse(FutureResponse<F, G>),
	Done,
}

impl<M, F, G> fmt::Debug for RpcHandlerState<M, F, G> where
	F: Future<Item = Option<core::Response>, Error = ()>,
	G: Future<Item = Option<core::Output>, Error = ()>,
{
	fn fmt(&self, fmt: &mut fmt::Formatter) -> fmt::Result {
		use self::RpcHandlerState::*;

		match *self {
			ReadingHeaders {..} => write!(fmt, "ReadingHeaders"),
			ReadingBody {..} => write!(fmt, "ReadingBody"),
			ProcessRest {..} => write!(fmt, "ProcessRest"),
			ProcessHealth {..} => write!(fmt, "ProcessHealth"),
			Writing(ref res) => write!(fmt, "Writing({:?})", res),
			WaitingForResponse(_) => write!(fmt, "WaitingForResponse"),
			Waiting(_) => write!(fmt, "Waiting"),
			Done => write!(fmt, "Done"),
		}
	}
}

pub struct RpcHandler<M: Metadata, S: Middleware<M>> {
	jsonrpc_handler: Rpc<M, S>,
	state: RpcHandlerState<M, S::Future, S::CallFuture>,
	is_options: bool,
	cors_allow_origin: cors::AllowOrigin<header::AccessControlAllowOrigin>,
	cors_max_age: Option<u32>,
	cors_allow_headers: cors::AllowHeaders<header::AccessControlAllowHeaders>,
	allowed_headers: cors::AccessControlAllowHeadersUnicase,
	rest_api: RestApi,
	health_api: Option<(String, String)>,
	max_request_body_size: usize,
}

impl<M: Metadata, S: Middleware<M>> Future for RpcHandler<M, S> {
	type Item = server::Response;
	type Error = hyper::Error;

	fn poll(&mut self) -> Poll<Self::Item, Self::Error> {
		let allowed_headers = self.allowed_headers.clone();

		let new_state = match mem::replace(&mut self.state, RpcHandlerState::Done) {
			RpcHandlerState::ReadingHeaders { request, cors_domains, continue_on_invalid_cors, } => {
				// Read cors header
				self.cors_allow_origin = utils::cors_allow_origin(&request, &cors_domains);
				self.cors_allow_headers = utils::cors_allow_headers(&request, &allowed_headers);
				self.is_options = *request.method() == Method::Options;
				// Read other headers
				RpcPollState::Ready(self.read_headers(request, continue_on_invalid_cors))
			},
			RpcHandlerState::ReadingBody { body, request, metadata, uri, } => {
				match self.process_body(body, request, uri, metadata) {
					Err(BodyError::Utf8(ref e)) => {
						let mesg = format!("utf-8 encoding error at byte {} in request body", e.valid_up_to());
						let resp = Response::bad_request(mesg);
						RpcPollState::Ready(RpcHandlerState::Writing(resp))
					}
					Err(BodyError::TooLarge) => {
						let resp = Response::too_large("request body size exceeds allowed maximum");
						RpcPollState::Ready(RpcHandlerState::Writing(resp))
					}
					Err(BodyError::Hyper(e)) => return Err(e),
					Ok(state) => state,
				}
			},
			RpcHandlerState::ProcessRest { uri, metadata } => {
				self.process_rest(uri, metadata)?
			},
			RpcHandlerState::ProcessHealth { method, metadata } => {
				self.process_health(method, metadata)?
			},
			RpcHandlerState::WaitingForResponse(mut waiting) => {
				match waiting.poll() {
					Ok(Async::Ready(response)) => RpcPollState::Ready(RpcHandlerState::Writing(response.into())),
					Ok(Async::NotReady) => RpcPollState::NotReady(RpcHandlerState::WaitingForResponse(waiting)),
					Err(e) => RpcPollState::Ready(RpcHandlerState::Writing(
						Response::internal_error(format!("{:?}", e))
					)),
				}
			},
			RpcHandlerState::Waiting(mut waiting) => {
				match waiting.poll() {
					Ok(Async::Ready(response)) => {
						RpcPollState::Ready(RpcHandlerState::Writing(match response {
							// Notification, just return empty response.
							None => Response::ok(String::new()),
							// Add new line to have nice output when using CLI clients (curl)
							Some(result) => Response::ok(format!("{}\n", result)),
						}.into()))
					},
					Ok(Async::NotReady) => RpcPollState::NotReady(RpcHandlerState::Waiting(waiting)),
					Err(e) => RpcPollState::Ready(RpcHandlerState::Writing(
						Response::internal_error(format!("{:?}", e))
					)),
				}
			},
			state => RpcPollState::NotReady(state),
		};

		let (new_state, is_ready) = new_state.decompose();
		match new_state {
			RpcHandlerState::Writing(res) => {
				let mut response: server::Response = res.into();
				let cors_allow_origin = mem::replace(&mut self.cors_allow_origin, cors::AllowOrigin::Invalid);
				let cors_allow_headers = mem::replace(&mut self.cors_allow_headers, cors::AllowHeaders::Invalid);

				Self::set_response_headers(
					response.headers_mut(),
					self.is_options,
					cors_allow_origin.into(),
					self.cors_max_age,
					cors_allow_headers,
				);
				Ok(Async::Ready(response))
			},
			state => {
				self.state = state;
				if is_ready {
					self.poll()
				} else {
					Ok(Async::NotReady)
				}
			},
		}
	}
}

// Intermediate and internal error type to better distinguish
// error cases occuring during request body processing.
enum BodyError {
	Hyper(hyper::Error),
	Utf8(str::Utf8Error),
	TooLarge,
}

impl From<hyper::Error> for BodyError {
	fn from(e: hyper::Error) -> BodyError {
		BodyError::Hyper(e)
	}
}

impl<M: Metadata, S: Middleware<M>> RpcHandler<M, S> {
	fn read_headers(
		&self,
		request: server::Request,
		continue_on_invalid_cors: bool,
<<<<<<< HEAD
	) -> RpcHandlerState<M, S::Future, S::CallFuture> {
		if self.cors_header == cors::CorsHeader::Invalid && !continue_on_invalid_cors {
			return RpcHandlerState::Writing(Response::invalid_cors());
=======
	) -> RpcHandlerState<M, S::Future> {
		if self.cors_allow_origin == cors::AllowOrigin::Invalid && !continue_on_invalid_cors {
			return RpcHandlerState::Writing(Response::invalid_allow_origin());
		}
		if self.cors_allow_headers == cors::AllowHeaders::Invalid && !continue_on_invalid_cors {
			return RpcHandlerState::Writing(Response::invalid_allow_headers());
>>>>>>> 53f814e9
		}

		// Read metadata
		let metadata = self.jsonrpc_handler.extractor.read_metadata(&request);

		// Proceed
		match *request.method() {
			// Validate the ContentType header
			// to prevent Cross-Origin XHRs with text/plain
			Method::Post if Self::is_json(request.headers().get::<header::ContentType>()) => {
				let uri = if self.rest_api != RestApi::Disabled { Some(request.uri().clone()) } else { None };
				RpcHandlerState::ReadingBody {
					metadata,
					request: Default::default(),
					uri,
					body: request.body(),
				}
			},
			Method::Post if self.rest_api == RestApi::Unsecure && request.uri().path().split('/').count() > 2 => {
				RpcHandlerState::ProcessRest {
					metadata,
					uri: request.uri().clone(),
				}
			},
			// Just return error for unsupported content type
			Method::Post => {
				RpcHandlerState::Writing(Response::unsupported_content_type())
			},
			// Don't validate content type on options
			Method::Options => {
				RpcHandlerState::Writing(Response::empty())
			},
			// Respond to health API request if there is one configured.
			Method::Get if self.health_api.as_ref().map(|x| &*x.0) == Some(request.uri().path()) => {
				RpcHandlerState::ProcessHealth {
					metadata,
					method: self.health_api.as_ref()
							.map(|x| x.1.clone())
							.expect("Health api is defined since the URI matched."),
				}
			},
			// Disallow other methods.
			_ => {
				RpcHandlerState::Writing(Response::method_not_allowed())
			},
		}
	}

	fn process_health(
		&self,
		method: String,
		metadata: M,
	) -> Result<RpcPollState<M, S::Future, S::CallFuture>, hyper::Error> {
		use self::core::types::{Call, MethodCall, Version, Params, Request, Id, Output, Success, Failure};

		// Create a request
		let call = Request::Single(Call::MethodCall(MethodCall {
			jsonrpc: Some(Version::V2),
			method,
			params: Params::None,
			id: Id::Num(1),
		}));

		return Ok(RpcPollState::Ready(RpcHandlerState::WaitingForResponse(
			future::Either::B(self.jsonrpc_handler.handler.handle_rpc_request(call, metadata))
				.map(|res| match res {
					Some(core::Response::Single(Output::Success(Success { result, .. }))) => {
						let result = serde_json::to_string(&result)
							.expect("Serialization of result is infallible;qed");

						Response::ok(result)
					},
					Some(core::Response::Single(Output::Failure(Failure { error, .. }))) => {
						let result = serde_json::to_string(&error)
							.expect("Serialization of error is infallible;qed");

						Response::service_unavailable(result)
					},
					e => Response::internal_error(format!("Invalid response for health request: {:?}", e)),
				})
		)));
	}

	fn process_rest(
		&self,
		uri: hyper::Uri,
		metadata: M,
	) -> Result<RpcPollState<M, S::Future, S::CallFuture>, hyper::Error> {
		use self::core::types::{Call, MethodCall, Version, Params, Request, Id, Value};

		// skip the initial /
		let mut it = uri.path().split('/').skip(1);

		// parse method & params
		let method = it.next().unwrap_or("");
		let mut params = Vec::new();
		for param in it {
			let v = serde_json::from_str(param)
				.or_else(|_| serde_json::from_str(&format!("\"{}\"", param)))
				.unwrap_or(Value::Null);
			params.push(v)
		}

		// Create a request
		let call = Request::Single(Call::MethodCall(MethodCall {
			jsonrpc: Some(Version::V2),
			method: method.into(),
			params: Params::Array(params),
			id: Id::Num(1),
		}));

		return Ok(RpcPollState::Ready(RpcHandlerState::Waiting(
			future::Either::B(self.jsonrpc_handler.handler.handle_rpc_request(call, metadata))
				.map(|res| res.map(|x| serde_json::to_string(&x)
					.expect("Serialization of response is infallible;qed")
				))
		)));
	}

	fn process_body(
		&self,
		mut body: hyper::Body,
		mut request: Vec<u8>,
		uri: Option<hyper::Uri>,
		metadata: M,
	) -> Result<RpcPollState<M, S::Future, S::CallFuture>, BodyError> {
		loop {
			match body.poll()? {
				Async::Ready(Some(chunk)) => {
					if request.len().checked_add(chunk.len()).map(|n| n > self.max_request_body_size).unwrap_or(true) {
						return Err(BodyError::TooLarge)
					}
					request.extend_from_slice(&*chunk)
				},
				Async::Ready(None) => {
					if let (Some(uri), true) = (uri, request.is_empty()) {
						return Ok(RpcPollState::Ready(RpcHandlerState::ProcessRest {
							uri,
							metadata,
						}));
					}

					let content = match str::from_utf8(&request) {
						Ok(content) => content,
						Err(err) => {
							// Return utf error.
							return Err(BodyError::Utf8(err));
						},
					};

					// Content is ready
					return Ok(RpcPollState::Ready(RpcHandlerState::Waiting(
						self.jsonrpc_handler.handler.handle_request(content, metadata)
					)));
				},
				Async::NotReady => {
					return Ok(RpcPollState::NotReady(RpcHandlerState::ReadingBody {
						body,
						request,
						metadata,
						uri,
					}));
				},
			}
		}
	}

	fn set_response_headers(
		headers: &mut Headers,
		is_options: bool,
		cors_allow_origin: Option<header::AccessControlAllowOrigin>,
		cors_max_age: Option<u32>,
		cors_allow_headers: AllowHeaders<header::AccessControlAllowHeaders>,
	) {
		if is_options {
			headers.set(header::Allow(vec![
				Method::Options,
				Method::Post,
			]));
			headers.set(header::Accept(vec![
				header::qitem(mime::APPLICATION_JSON)
			]));
		}

		if let Some(cors_domain) = cors_allow_origin {
			headers.set(header::AccessControlAllowMethods(vec![
				Method::Options,
				Method::Post
			]));

			if let AllowHeaders::Ok(cors_allow_headers) = cors_allow_headers {
				if !cors_allow_headers.is_empty() {
					headers.set(cors_allow_headers);
				}
			}

			if let Some(cors_max_age) = cors_max_age {
				headers.set(header::AccessControlMaxAge(cors_max_age));
			}
			headers.set(cors_domain);
			headers.set(header::Vary::Items(vec![
				Ascii::new("origin".to_owned())
			]));
		}
	}

	fn is_json(content_type: Option<&header::ContentType>) -> bool {
		const APPLICATION_JSON_UTF_8: &str = "application/json; charset=utf-8";

		match content_type {
			Some(&header::ContentType(ref mime))
				if *mime == mime::APPLICATION_JSON || *mime == APPLICATION_JSON_UTF_8 => true,
			_ => false
		}
	}
}<|MERGE_RESOLUTION|>--- conflicted
+++ resolved
@@ -147,13 +147,8 @@
 	}
 }
 
-<<<<<<< HEAD
 type FutureResponse<F, G> = future::Map<
 	future::Either<future::FutureResult<Option<core::Response>, ()>, core::FutureRpcResult<F, G>>,
-=======
-type FutureResponse<F> = future::Map<
-	future::Either<future::FutureResult<Option<core::Response>, ()>, core::FutureRpcResult<F>>,
->>>>>>> 53f814e9
 	fn(Option<core::Response>) -> Response,
 >;
 
@@ -331,18 +326,13 @@
 		&self,
 		request: server::Request,
 		continue_on_invalid_cors: bool,
-<<<<<<< HEAD
 	) -> RpcHandlerState<M, S::Future, S::CallFuture> {
-		if self.cors_header == cors::CorsHeader::Invalid && !continue_on_invalid_cors {
-			return RpcHandlerState::Writing(Response::invalid_cors());
-=======
-	) -> RpcHandlerState<M, S::Future> {
 		if self.cors_allow_origin == cors::AllowOrigin::Invalid && !continue_on_invalid_cors {
 			return RpcHandlerState::Writing(Response::invalid_allow_origin());
 		}
+
 		if self.cors_allow_headers == cors::AllowHeaders::Invalid && !continue_on_invalid_cors {
 			return RpcHandlerState::Writing(Response::invalid_allow_headers());
->>>>>>> 53f814e9
 		}
 
 		// Read metadata
