--- conflicted
+++ resolved
@@ -6,11 +6,7 @@
 use hyper::{self, service::Service, Body, Method};
 use hyper::header::{self, HeaderMap, HeaderValue};
 
-<<<<<<< HEAD
-use jsonrpc::{self as core, FutureResult, Metadata, Middleware, middleware};
-=======
-use jsonrpc::{self as core, FutureResult, Metadata, Middleware, NoopMiddleware, FutureRpcResult};
->>>>>>> 867a8abd
+use jsonrpc::{self as core, middleware, FutureResult, Metadata, Middleware};
 use jsonrpc::futures::{Future, Poll, Async, Stream, future};
 use jsonrpc::serde_json;
 use response::Response;
@@ -149,13 +145,8 @@
 	}
 }
 
-<<<<<<< HEAD
 type FutureResponse<F, G> = future::Map<
 	future::Either<future::FutureResult<Option<core::Response>, ()>, core::FutureRpcResult<F, G>>,
-=======
-type FutureResponse<F> = future::Map<
-	future::Either<future::FutureResult<Option<core::Response>, ()>, FutureRpcResult<F>>,
->>>>>>> 867a8abd
 	fn(Option<core::Response>) -> Response,
 >;
 
@@ -331,20 +322,12 @@
 		&self,
 		request: hyper::Request<Body>,
 		continue_on_invalid_cors: bool,
-<<<<<<< HEAD
 	) -> RpcHandlerState<M, S::Future, S::CallFuture> {
-		if self.cors_allow_origin == cors::AllowOrigin::Invalid && !continue_on_invalid_cors {
-			return RpcHandlerState::Writing(Response::invalid_allow_origin());
-		}
-
-		if self.cors_allow_headers == cors::AllowHeaders::Invalid && !continue_on_invalid_cors {
-=======
-	) -> RpcHandlerState<M, S::Future> {
 		if self.cors_allow_origin == cors::AllowCors::Invalid && !continue_on_invalid_cors {
 			return RpcHandlerState::Writing(Response::invalid_allow_origin());
 		}
+
 		if self.cors_allow_headers == cors::AllowCors::Invalid && !continue_on_invalid_cors {
->>>>>>> 867a8abd
 			return RpcHandlerState::Writing(Response::invalid_allow_headers());
 		}
 
