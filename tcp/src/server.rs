use std;
use std::net::SocketAddr;
use std::sync::Arc;

use tokio_service::Service as TokioService;

use jsonrpc::{middleware, MetaIoHandler, Metadata, Middleware};
use jsonrpc::futures::{future, Future, Stream, Sink};
use jsonrpc::futures::sync::{mpsc, oneshot};
use server_utils::{
	tokio_codec::Framed,
	tokio, reactor, codecs,
};

use dispatch::{Dispatcher, SenderChannels, PeerMessageQueue};
use meta::{MetaExtractor, RequestContext, NoopExtractor};
use service::Service;

/// TCP server builder
<<<<<<< HEAD
pub struct ServerBuilder<M: Metadata = (), S: Middleware<M> = middleware::Noop> {
	remote: reactor::UninitializedRemote,
=======
pub struct ServerBuilder<M: Metadata = (), S: Middleware<M> = NoopMiddleware> {
	executor: reactor::UninitializedExecutor,
>>>>>>> 867a8abd
	handler: Arc<MetaIoHandler<M, S>>,
	meta_extractor: Arc<MetaExtractor<M>>,
	channels: Arc<SenderChannels>,
	incoming_separator: codecs::Separator,
	outgoing_separator: codecs::Separator,
}

impl<M: Metadata + Default, S: Middleware<M> + 'static> ServerBuilder<M, S> {
	/// Creates new `ServerBuilder` wih given `IoHandler`
	pub fn new<T>(handler: T) -> Self where
		T: Into<MetaIoHandler<M, S>>,
	{
		Self::with_meta_extractor(handler, NoopExtractor)
	}
}

impl<M: Metadata, S: Middleware<M> + 'static> ServerBuilder<M, S> {
	/// Creates new `ServerBuilder` wih given `IoHandler`
	pub fn with_meta_extractor<T, E>(handler: T, extractor: E) -> Self where
		T: Into<MetaIoHandler<M, S>>,
		E: MetaExtractor<M> + 'static,
	{
		ServerBuilder {
			executor: reactor::UninitializedExecutor::Unspawned,
			handler: Arc::new(handler.into()),
			meta_extractor: Arc::new(extractor),
			channels: Default::default(),
			incoming_separator: Default::default(),
			outgoing_separator: Default::default(),
		}
	}

	/// Utilize existing event loop executor.
	pub fn event_loop_executor(mut self, handle: tokio::runtime::TaskExecutor) -> Self {
		self.executor = reactor::UninitializedExecutor::Shared(handle);
		self
	}

	/// Sets session meta extractor
	pub fn session_meta_extractor<T: MetaExtractor<M> + 'static>(mut self, meta_extractor: T) -> Self {
		self.meta_extractor = Arc::new(meta_extractor);
		self
	}

	/// Sets the incoming and outgoing requests separator
	pub fn request_separators(mut self, incoming: codecs::Separator, outgoing: codecs::Separator) -> Self {
		self.incoming_separator = incoming;
		self.outgoing_separator = outgoing;
		self
	}

	/// Starts a new server
	pub fn start(self, addr: &SocketAddr) -> std::io::Result<Server> {
		let meta_extractor = self.meta_extractor.clone();
		let rpc_handler = self.handler.clone();
		let channels = self.channels.clone();
		let incoming_separator = self.incoming_separator;
		let outgoing_separator = self.outgoing_separator;
		let address = addr.to_owned();
		let (tx, rx) = std::sync::mpsc::channel();
		let (stop_tx, stop_rx) = oneshot::channel();

		let executor = self.executor.initialize()?;

		executor.spawn(future::lazy(move || {
			let start = move || {
				let listener = tokio::net::TcpListener::bind(&address)?;
				let connections = listener.incoming();

				let server = connections.for_each(move |socket| {
					let peer_addr = socket.peer_addr().expect("Unable to determine socket peer address");
					trace!(target: "tcp", "Accepted incoming connection from {}", &peer_addr);
					let (sender, receiver) = mpsc::channel(65536);

					let context = RequestContext {
						peer_addr: peer_addr,
						sender: sender.clone(),
					};

					let meta = meta_extractor.extract(&context);
					let service = Service::new(peer_addr, rpc_handler.clone(), meta);
					let (writer, reader) = Framed::new(
		                socket,
		                codecs::StreamCodec::new(
		                    incoming_separator.clone(),
		                    outgoing_separator.clone(),
		                ),
		            ).split();

					let responses = reader.and_then(
						move |req| service.call(req).then(|response| match response {
							Err(e) => {
								warn!(target: "tcp", "Error while processing request: {:?}", e);
								future::ok(String::new())
							},
							Ok(None) => {
								trace!(target: "tcp", "JSON RPC request produced no response");
								future::ok(String::new())
							},
							Ok(Some(response_data)) => {
								trace!(target: "tcp", "Sent response: {}", &response_data);
								future::ok(response_data)
							}
						})
					);

					let peer_message_queue = {
						let mut channels = channels.lock();
						channels.insert(peer_addr.clone(), sender.clone());

						PeerMessageQueue::new(
							responses,
							receiver,
							peer_addr.clone(),
						)
					};

					let shared_channels = channels.clone();
					let writer = writer.send_all(peer_message_queue).then(move |_| {
						trace!(target: "tcp", "Peer {}: service finished", peer_addr);
						let mut channels = shared_channels.lock();
						channels.remove(&peer_addr);
						Ok(())
					});

					tokio::spawn(writer);

					Ok(())
				});

				Ok(server)
			};

			let stop = stop_rx.map_err(|_| std::io::ErrorKind::Interrupted.into());
			match start() {
				Ok(server) => {
					tx.send(Ok(())).expect("Rx is blocking parent thread.");
					future::Either::A(server.select(stop)
						.map(|_| ())
						.map_err(|(e, _)| {
							error!("Error while executing the server: {:?}", e);
						}))
				},
				Err(e) => {
					tx.send(Err(e)).expect("Rx is blocking parent thread.");
					future::Either::B(stop
						.map_err(|e| {
							error!("Error while executing the server: {:?}", e);
						}))
				},
			}
		}));

		let res = rx.recv().expect("Response is always sent before tx is dropped.");

		res.map(|_| Server {
			executor: Some(executor),
			stop: Some(stop_tx),
		})
	}

	/// Returns dispatcher
	pub fn dispatcher(&self) -> Dispatcher {
		Dispatcher::new(self.channels.clone())
	}
}

/// TCP Server handle
pub struct Server {
	executor: Option<reactor::Executor>,
	stop: Option<oneshot::Sender<()>>,
}

impl Server {
	/// Closes the server (waits for finish)
	pub fn close(mut self) {
		let _ = self.stop.take().map(|sg| sg.send(()));
		self.executor.take().unwrap().close();
	}

	/// Wait for the server to finish
	pub fn wait(mut self) {
		self.executor.take().unwrap().wait();
	}
}

impl Drop for Server {
	fn drop(&mut self) {
		let _ = self.stop.take().map(|sg| sg.send(()));
		self.executor.take().map(|executor| executor.close());
	}
}<|MERGE_RESOLUTION|>--- conflicted
+++ resolved
@@ -17,13 +17,8 @@
 use service::Service;
 
 /// TCP server builder
-<<<<<<< HEAD
 pub struct ServerBuilder<M: Metadata = (), S: Middleware<M> = middleware::Noop> {
-	remote: reactor::UninitializedRemote,
-=======
-pub struct ServerBuilder<M: Metadata = (), S: Middleware<M> = NoopMiddleware> {
 	executor: reactor::UninitializedExecutor,
->>>>>>> 867a8abd
 	handler: Arc<MetaIoHandler<M, S>>,
 	meta_extractor: Arc<MetaExtractor<M>>,
 	channels: Arc<SenderChannels>,
