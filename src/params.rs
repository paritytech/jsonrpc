--- conflicted
+++ resolved
@@ -17,10 +17,6 @@
 }
 
 impl Serialize for Params {
-<<<<<<< HEAD
-=======
-	#[allow(const_err)]
->>>>>>> 734896eb
 	fn serialize<S>(&self, serializer: &mut S) -> Result<(), S::Error>
 	where S: Serializer {
 		match *self {
