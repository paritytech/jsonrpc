[package]
description = "Server utils for jsonrpc-core crate."
name = "jsonrpc-server-utils"
version = "9.0.0"
authors = ["tomusdrw <tomasz@parity.io>"]
license = "MIT"
keywords = ["jsonrpc", "json-rpc", "json", "rpc", "serde"]
documentation = "https://paritytech.github.io/jsonrpc/jsonrpc_core/index.html"
homepage = "https://github.com/paritytech/jsonrpc"
repository = "https://github.com/paritytech/jsonrpc"

[dependencies]
globset = "0.4"
log = "0.4"
jsonrpc-core = { version = "9.0", path = "../core" }
tokio = { version = "0.1" }
tokio-codec = { version = "0.1" }
bytes = "0.4"
<<<<<<< HEAD
num_cpus = "~1.8"
=======
hyper = "0.11"
unicase = "2.0"
lazy_static = "1.1.0"
>>>>>>> 53f814e9

[badges]
travis-ci = { repository = "paritytech/jsonrpc", branch = "master"}<|MERGE_RESOLUTION|>--- conflicted
+++ resolved
@@ -10,19 +10,15 @@
 repository = "https://github.com/paritytech/jsonrpc"
 
 [dependencies]
+bytes = "0.4"
 globset = "0.4"
+jsonrpc-core = { version = "9.0", path = "../core" }
+lazy_static = "1.1.0"
 log = "0.4"
-jsonrpc-core = { version = "9.0", path = "../core" }
+num_cpus = "1.8"
 tokio = { version = "0.1" }
 tokio-codec = { version = "0.1" }
-bytes = "0.4"
-<<<<<<< HEAD
-num_cpus = "~1.8"
-=======
-hyper = "0.11"
 unicase = "2.0"
-lazy_static = "1.1.0"
->>>>>>> 53f814e9
 
 [badges]
 travis-ci = { repository = "paritytech/jsonrpc", branch = "master"}