--- conflicted
+++ resolved
@@ -3,11 +3,8 @@
 use std::thread;
 
 use core;
-<<<<<<< HEAD
 use server_utils::cors::Origin;
-=======
 use server_utils::reactor::{UnitializedRemote, Remote};
->>>>>>> 80f62a58
 use ws;
 
 use metadata;
