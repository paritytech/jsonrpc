--- conflicted
+++ resolved
@@ -1,14 +1,10 @@
 use std::io::{Read, Write};
-<<<<<<< HEAD
-use std::sync::Arc;
-use std::sync::atomic::{AtomicUsize, Ordering};
-=======
 use std::net::{TcpStream, Ipv4Addr};
 use std::str::Lines;
-use std::sync::mpsc;
+use std::sync::{mpsc, Arc};
+use std::sync::atomic::{AtomicUsize, Ordering};
 use std::thread;
 use std::time::Duration;
->>>>>>> 415d0d86
 
 use core;
 use core::futures::Future;
@@ -107,25 +103,16 @@
 				None
 			}
 		})
-<<<<<<< HEAD
-		.start(&format!("127.0.0.1:{}", 30000 + port).parse().unwrap())
+		.start(&format!("127.0.0.1:{}", port).parse().unwrap())
 		.unwrap();
 
 	(server, pending)
-=======
-		.start(&format!("127.0.0.1:{}", port).parse().unwrap())
-		.unwrap()
->>>>>>> 415d0d86
 }
 
 #[test]
 fn should_disallow_not_whitelisted_origins() {
 	// given
-<<<<<<< HEAD
-	let (server, _) = serve(1);
-=======
-	let server = serve(30001);
->>>>>>> 415d0d86
+	let (server, _) = serve(30001);
 
 	// when
 	let response = request(server,
@@ -166,11 +153,7 @@
 #[test]
 fn should_allow_whitelisted_origins() {
 	// given
-<<<<<<< HEAD
-	let (server, _) = serve(2);
-=======
-	let server = serve(30003);
->>>>>>> 415d0d86
+	let (server, _) = serve(30003);
 
 	// when
 	let response = request(server,
@@ -191,11 +174,7 @@
 #[test]
 fn should_intercept_in_middleware() {
 	// given
-<<<<<<< HEAD
-	let (server, _) = serve(3);
-=======
-	let server = serve(30004);
->>>>>>> 415d0d86
+	let (server, _) = serve(30004);
 
 	// when
 	let response = request(server,
@@ -215,7 +194,6 @@
 }
 
 #[test]
-<<<<<<< HEAD
 fn drop_session_should_cancel() {
 	use ws::{connect, CloseCode};
 
@@ -236,9 +214,11 @@
 
 	// then
 	assert_eq!(incomplete.load(Ordering::SeqCst), 1);
-=======
+
+}
+
 fn bind_port_zero_should_give_random_port() {
-	let server = serve(0);
+	let (server, _) = serve(0);
 
 	assert_eq!(Ipv4Addr::new(127, 0, 0, 1), server.addr().ip());
 	assert_ne!(0, server.addr().port());
@@ -246,7 +226,7 @@
 
 #[test]
 fn close_handle_makes_wait_return() {
-	let server = serve(0);
+	let (server, _) = serve(0);
 	let close_handle = server.close_handle();
 
 	let (tx, rx) = mpsc::channel();
@@ -258,5 +238,4 @@
 
 	let result = rx.recv_timeout(Duration::from_secs(10)).expect("Expected server to close");
 	assert!(result.is_ok());
->>>>>>> 415d0d86
 }