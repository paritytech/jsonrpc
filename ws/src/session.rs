--- conflicted
+++ resolved
@@ -4,11 +4,8 @@
 
 use core;
 use core::futures::Future;
-<<<<<<< HEAD
 use server_utils::cors::Origin;
-=======
 use server_utils::tokio_core::reactor::Remote;
->>>>>>> 80f62a58
 use ws;
 
 use metadata;
