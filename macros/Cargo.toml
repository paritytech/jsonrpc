[package]
description = "Helper macros for jsonrpc-core"
homepage = "https://github.com/ethcore/jsonrpc"
repository = "https://github.com/ethcore/jsonrpc"
license = "MIT"
name = "jsonrpc-macros"
version = "7.0.0"
authors = ["rphmeier <robert@ethcore.io>"]
keywords = ["jsonrpc", "json-rpc", "json", "rpc", "macros"]
documentation = "https://ethcore.github.io/jsonrpc/jsonrpc_macros/index.html"

[dependencies]
serde = "0.9"
<<<<<<< HEAD
jsonrpc-core = { version = "7.0", path = "../core" }
=======
jsonrpc-core = { version = "6.0", path = "../core" }
jsonrpc-pubsub = { version = "6.0", path = "../pubsub" }

[dev-dependencies]
jsonrpc-tcp-server = { version = "6.0", path = "../tcp" }
>>>>>>> f6dd7053
<|MERGE_RESOLUTION|>--- conflicted
+++ resolved
@@ -11,12 +11,8 @@
 
 [dependencies]
 serde = "0.9"
-<<<<<<< HEAD
 jsonrpc-core = { version = "7.0", path = "../core" }
-=======
-jsonrpc-core = { version = "6.0", path = "../core" }
-jsonrpc-pubsub = { version = "6.0", path = "../pubsub" }
+jsonrpc-pubsub = { version = "7.0", path = "../pubsub" }
 
 [dev-dependencies]
-jsonrpc-tcp-server = { version = "6.0", path = "../tcp" }
->>>>>>> f6dd7053
+jsonrpc-tcp-server = { version = "7.0", path = "../tcp" }